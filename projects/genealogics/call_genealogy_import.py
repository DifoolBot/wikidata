--- conflicted
+++ resolved
@@ -179,7 +179,6 @@
 #  Q123445322 - Briggs ALDEN
 
 
-
 def main():
     # query_loop()
     # fill()
@@ -189,11 +188,7 @@
     # todo(test=False)
     todo(ask=True)
 
-<<<<<<< HEAD
-    # do_item("Q107484804", test=True)
-=======
-    #do_item("Q107274900", test=True)
->>>>>>> 77f2f80d
+    # do_item("Q107274900", test=True)
 
 
 if __name__ == "__main__":
