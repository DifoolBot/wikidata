--- conflicted
+++ resolved
@@ -549,15 +549,8 @@
             self.deprecated_desc_date = current_desc
 
         if not self.deprecated_desc_date:
-<<<<<<< HEAD
             if current_desc and is_only_spaces_and_dashes(current_desc):
                 self.deprecated_desc_date = current_desc
-
-=======
-            if "en" in self.page.item.descriptions:
-                current_desc = self.page.item.descriptions["en"]
-                if current_desc and is_only_spaces_and_dashes(current_desc):
-                    self.deprecated_desc_date = current_desc
 
         if prefix := data.get("prefix"):
             # honorific prefix (P511) Lieutenant (Q123564138)
@@ -709,7 +702,6 @@
                         cwd.Label(name, language="en"), reference=None
                     )
                     self.data_from_genealogics = True
->>>>>>> 3f022cce
 
     def work(self):
         identifiers = {}
