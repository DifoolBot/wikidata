# https://en.wikipedia.org/wiki/List_of_adoption_dates_of_the_Gregorian_calendar_by_country
Q36:
    code: POL
    description: Poland
    # 1582	4 Oct	15 Oct
    first_gregorian_date:
        year: 1582
        month: 10
        day: 15
    last_julian_date:
        year: 1582
        month: 10
        day: 4
Q183:
    code: DEU
    description: Germany
    # Gregorian calendar transitions in Germany:
    # Aachen: 1582 31 Dec -> 11 Jan (1583)
    # Protestant parts	1700	18 Feb	-> 1 Mar
    last_julian_date:
        year: 1700
        month: 2
        day: 18
    first_gregorian_date:
        year: 1583
        month: 1
        day: 11
Q28:
    code: HUN
    description: Hungary
    # 1587	21 Oct	1 Nov
    last_julian_date:
        year: 1587
        month: 10
        day: 21
    first_gregorian_date:
        year: 1587
        month: 11
        day: 1
Q38:
    code: ITA
    description: Italy
    # 1582	4 Oct	15 Oct
    last_julian_date:
        year: 1582
        month: 10
        day: 4
    first_gregorian_date:
        year: 1582
        month: 10
        day: 15
Q159:
    code: RUS
    description: Russia
    # Gregorian calendar transitions in Russia:
    # 1918	31 Jan	14 Feb
    last_julian_date:
        year: 1918
        month: 1
        day: 31
    first_gregorian_date:
        year: 1918
        month: 2
        day: 14
Q45:
    code: PRT
    description: Portugal
    # Gregorian calendar transitions in Portugal:
    # 1582	4 Oct	15 Oct	
    first_gregorian_date:
        year: 1582
        month: 10
        day: 15
    last_julian_date:
        year: 1582
        month: 10
        day: 4
Q184:
    code: BLR
    description: Belarus
    # 	Grand Duchy of Lithuania	1585	21 Dec	1 Jan (1586)
    #   Soviet Russia	1918	31 Jan	14 Feb
    first_gregorian_date:
        year: 1586
        month: 1
        day: 1
    last_julian_date:
        year: 1918
        month: 1
        day: 31    

Q881:
    code: VNM
    description: Vietnam
    # https://en.wikipedia.org/wiki/Vietnamese_calendar
    no_julian_calendar: true  
    first_gregorian_date:
        year: 1954
        month: 1
        day: 1

Q41:
    code: GRC
    description: Greece
    # 1923	15 Feb	1 Mar	
    last_julian_date:
        year: 1923
        month: 2
        day: 15
    first_gregorian_date:
        year: 1923
        month: 3
        day: 1

Q142:
    code: FRA
    description: France
    last_julian_date:
        year: 1582
        month: 10
        day: 4
    first_gregorian_date:
        year: 1582
        month: 10
        day: 15

Q30:
    code: USA
    description: United States
    # French colonial empire and Spanish Empire	1582	9 Dec	20 Dec
    # British Empire	1752	2 Sept	14 Sept
    last_julian_date:
        year: 1752
        month: 9
        day: 2
    first_gregorian_date:
        year: 1582
        month: 12
        day: 20    

Q17:
    code: JPN
    description: Japan
    no_julian_calendar: true  
    first_gregorian_date:
        year: 1873
        month: 1
        day: 1
Q214:
    code: SVK
    description: Slovakia
    # same Hungary (Kingdom of Hungary)
    # 1587	21 Oct	1 Nov
    last_julian_date:
        year: 1587
        month: 10
        day: 21
    first_gregorian_date:
        year: 1587
        month: 11
        day: 1
Q145:
    code: GBR
    description: United Kingdom
    # Gregorian calendar transitions in the UK:
    # 1752	2 Sept	14 Sept
    first_gregorian_date:
        year: 1752
        month: 9
        day: 14
    last_julian_date:
        year: 1752
        month: 9
        day: 2
Q212:
    code: UKR
    description: Ukraine
    # 1918	15 Feb	1 Mar
    last_julian_date:
        year: 1918
        month: 2
        day: 15
    first_gregorian_date:
        year: 1918
        month: 3
        day: 1
Q668:
    code: IND
    description: India
    no_julian_calendar: true  
    # same UK
    first_gregorian_date:
        year: 1752
        month: 9
        day: 14

Q225:
    code: BIH
    description: Bosnia and Herzegovina
    # Yugoslavia	1919	14 Jan	28 Jan
    last_julian_date:
        year: 1919
        month: 1
        day: 14
    first_gregorian_date:
        year: 1919
        month: 1
        day: 28
Q213:
    code: CZE
    description: Czech Republic
    # Bohemia	1584	6 Jan	17 Jan
    # Moravia	1584	15 Oct	26 Oct
    last_julian_date:
        year: 1584
        month: 10
        day: 15
    first_gregorian_date:
        year: 1584
        month: 1
        day: 17

Q408:
    code: AUS
    description: Australia
    no_julian_calendar: true  
    first_gregorian_date:
        year: 1752
        month: 9
        day: 14

Q29:
    code: ESP
    description: Spain
    # 1582	4 Oct	15 Oct
    last_julian_date:
        year: 1582
        month: 10
        day: 4
    first_gregorian_date:
        year: 1582
        month: 10
        day: 15
Q40:
    code: AUT
    description: Austria
    # Salzburg	1583	10 Feb	21 Feb
    # Carinthia	1583	14 Dec	25 Dec	
    last_julian_date:
        year: 1583
        month: 12
        day: 14
    first_gregorian_date:
        year: 1583
        month: 2
        day: 21
Q219:
    code: BGR
    description: Bulgaria
    # 1916	31 Mar	14 Apr
    last_julian_date:
        year: 1916
        month: 3
        day: 31
    first_gregorian_date:
        year: 1916
        month: 4
        day: 14
Q16:
    code: CAN
    description: Canada
    # 1582	9 Dec	20 Dec
    # 1752	2 Sep	14 Sep
    last_julian_date:
        year: 1752
        month: 9
        day: 2
    first_gregorian_date:
        year: 1582
        month: 12
        day: 20

Q258:
    code: ZAF
    description: South Africa
    # British Empire	1752	2 Sept	14 Sept
    first_gregorian_date:
        year: 1752
        month: 9
        day: 14
    last_julian_date:
        year: 1752
        month: 9
        day: 2
Q224:
    code: HRV
    description: Croatia
    # Yugoslavia	1919	14 Jan	28 Jan
    last_julian_date:
        year: 1919
        month: 1
        day: 14
    first_gregorian_date:
        year: 1919
        month: 1
        day: 28
Q298:
    code: CHL
    description: Chile
    # Spanish Empire	1582	4 Oct	15 Oct
    last_julian_date:
        year: 1582
        month: 10
        day: 4
    first_gregorian_date:
        year: 1582
        month: 10
        day: 15
Q736:
    code: ECU
    description: Ecuador
    # Spanish Empire	1582	4 Oct	15 Oct
    last_julian_date:
        year: 1582
        month: 10
        day: 4
    first_gregorian_date:
        year: 1582
        month: 10
        day: 15
Q34:
    code: SWE
    description: Sweden
    # Swedish Empire	1700	28 Feb	1 Mar
    # Sweden	1753	17 Feb	1 Mar
    last_julian_date:
        year: 1753
        month: 2
        day: 17
    first_gregorian_date:
        year: 1700
        month: 3
        day: 1
Q786:
    code: DOM
    description: Dominican Republic
    # spanish empire
    last_julian_date:
        year: 1582
        month: 10
        day: 4
    first_gregorian_date:
        year: 1582
        month: 10
        day: 15
Q31:
    code: BEL
    description: Belgium
    # Flanders	1582	14 Dec	25 Dec
    # Liège	1583	10 Feb	21 Feb	
    last_julian_date:
        year: 1583
        month: 2
        day: 10
    first_gregorian_date:
        year: 1582
        month: 12
        day: 25
Q347:
    code: LIE
    description: Liechtenstein
    use: AUT

Q265:
    code: UZB
    description: Uzbekistan
    # 1918	15 Feb	1 Mar
    last_julian_date:
        year: 1918
        month: 2
        day: 15
    first_gregorian_date:
        year: 1918
        month: 3
        day: 1
Q20:
    code: NOR
    description: Norway
    # Denmark-Norway	1700	18 Feb	1 Mar	
    last_julian_date:
        year: 1700
        month: 2
        day: 18
    first_gregorian_date:
        year: 1700
        month: 3
        day: 1
Q16957:
    code: DDR
    description: German Democratic Republic
    use: GER
Q55:
    code: NLD
    description: Netherlands
    # Gregorian calendar transitions in the Netherlands:
    # Zeeland: 14 December 1582 (Julian) -> 25 December 1582 (Gregorian)
    # Drenthe: 30 April 1701 (Julian) -> 12 May 1701 (Gregorian)
    last_julian_date:
        year: 1701
        month: 4
        day: 30
    first_gregorian_date:
        year: 1582
        month: 12
        day: 25
Q174193:
    description: United Kingdom of Great Britain and Ireland
    use: GBR
Q218:
    code: ROU
    description: Romania
    # Transylvania	1590	14 Dec	25 Dec
    # Romania	1919	31 Mar	14 Apr
    first_gregorian_date:
        year: 1590
        month: 12
        day: 25
    last_julian_date:
        year: 1919
        month: 3
        day: 31
Q730:
    code: SUR
    description: Suriname
    # British Empire	1752	2 Sept	14 Sept
    first_gregorian_date:
        year: 1752
        month: 9
        day: 14
    last_julian_date:
        year: 1752
        month: 9
        day: 2
Q262:
    code: DZA
    description: Algeria
    no_julian_calendar: true  
    first_gregorian_date:
        year: 1870
Q96:
    code: MEX
    description: Mexico
    # Spanish Empire	1582	4 Oct	15 Oct
    last_julian_date:
        year: 1582
        month: 10
        day: 4
    first_gregorian_date:
        year: 1582
        month: 10
        day: 15
Q39:
    code: CHE
    description: Switzerland
    # Roman Catholic Diocese of Basel	1583	20 Oct	31 Oct
    # Appenzell Ausserrhoden	        1798	13 Dec	25 Dec
    last_julian_date:
        year: 1798
        month: 12
        day: 13
    first_gregorian_date:
        year: 1583
        month: 10
        day: 31
Q419:
    code: PER
    description: Peru
    # Spanish Empire	1582	4 Oct	15 Oct
    last_julian_date:
        year: 1582
        month: 10
        day: 4
    first_gregorian_date:
        year: 1582
        month: 10
        day: 15
Q33:
    code: FIN
    description: Finland
    # Gregorian calendar transitions in Finland:
    # 1700	28 Feb	1 Mar
    # 1753	17 Feb	1 Mar
    last_julian_date:
        year: 1753
        month: 2
        day: 17
    first_gregorian_date:
        year: 1700
        month: 3
        day: 1
Q739:
    code: COL
    description: Colombia
    # Spanish Empire	1582	4 Oct	15 Oct
    last_julian_date:
        year: 1582
        month: 10
        day: 4
    first_gregorian_date:
        year: 1582
        month: 10
        day: 15
Q717:
    code: VEN
    description: Venezuela
    # Spanish Empire	1582	4 Oct	15 Oct
    last_julian_date:
        year: 1582
        month: 10
        day: 4
    first_gregorian_date:
        year: 1582
        month: 10
        day: 15
Q244:
    code: BRB
    description: Barbados
    # British Empire	1752	2 Sept	14 Sept
    first_gregorian_date:
        year: 1752
        month: 9
        day: 14
    last_julian_date:
        year: 1752
        month: 9
        day: 2
Q155:
    code: BRA
    description: Brazil
    # portugal
    first_gregorian_date:
        year: 1582
        month: 10
        day: 15
    last_julian_date:
        year: 1582
        month: 10
        day: 4
Q35:
    code: DNK
    description: Denmark
    # Denmark-Norway	1700	18 Feb	1 Mar
    last_julian_date:
        year: 1700
        month: 2
        day: 18
    first_gregorian_date:
        year: 1700
        month: 3
        day: 1
Q148499:
    description: Margraviate of Brandenburg
    # Margraviate of Brandenburg	1700	18 Feb	1 Mar
    last_julian_date:
        year: 1700
        month: 2
        day: 18
    first_gregorian_date:
        year: 1700
        month: 3
        day: 1
Q414:
    code: ARG
    description: Argentina
    # spanish empire
    last_julian_date:
        year: 1582
        month: 10
        day: 4
    first_gregorian_date:
        year: 1582
        month: 10
        day: 15
Q928:
    code: PHL
    description: Philippines
    first_gregorian_date:
        year: 1844
Q965:
    code: BFA
    description: Burkina Faso
    # French rule
    # 1895
    no_julian_calendar: true  
    first_gregorian_date:
        year: 1895
Q1039:
    code: STP
    description: São Tomé and Príncipe
    # portugese
    first_gregorian_date:
        year: 1582
        month: 10
        day: 15
    last_julian_date:
        year: 1582
        month: 10
        day: 4

Q238:
    code: SMR
    description: San Marino
    # papal states
    first_gregorian_date:
        year: 1582
        month: 10
        day: 15
    last_julian_date:
        year: 1582
        month: 10
        day: 4
Q148:
    code: CHN
    description: People's Republic of China
    no_julian_calendar: true  
    first_gregorian_date:
        year: 1912
        month: 1
        day: 1
Q15180:
    code: SUN
    description: Soviet Union
    # 1918	31 Jan	14 Feb
    last_julian_date:
        year: 1918
        month: 1
        day: 31
    first_gregorian_date:
        year: 1918
        month: 2
        day: 14
Q902:
    code: BGD
    description: Bangladesh
    no_julian_calendar: true  
Q792:
    code: SLV
    description: El Salvador
    # spanish empire
    last_julian_date:
        year: 1582
        month: 10
        day: 4
    first_gregorian_date:
        year: 1582
        month: 10
        day: 15
Q756617:
    description: Kingdom of Denmark
    use: DNK
Q711:
    code: MNG
    description: Mongolia
    no_julian_calendar: true
    first_gregorian_date:
        year: 1911
Q805:
    code: YEM
    description: Yemen
    no_julian_calendar: true
    first_gregorian_date:
        year: 1875
Q172107:
    description: Polish–Lithuanian Commonwealth
    use: POL
Q70972:
    description: Kingdom of France
    use: FRA
Q179876:
    description: Kingdom of England
    use: GBR
Q1649871:
    description: Kingdom of Poland
    use: POL
Q230:
    code: GEO
    description: Georgia
    # 1918	17 Apr	1 May
    first_gregorian_date:
        year: 1918
        month: 5
        day: 1
    last_julian_date:
        year: 1918
        month: 4
        day: 17   
Q843:
    code: PAK
    description: Pakistan
    no_julian_calendar: True

Q399:
    code: ARM
    description: Armenia
    # 1918	17 Apr	1 May	
    first_gregorian_date:
        year: 1918
        month: 5
        day: 1
    last_julian_date:
        year: 1918
        month: 4
        day: 17   

Q38872:
    description: Prussia
    # 22 August 1610 (Julian) was followed by 2 September 1610
    first_gregorian_date:
        year: 1610
        month: 9
        day: 2
    last_julian_date:
        year: 1610
        month: 8
        day: 22   

Q191:
    code: EST
    description: Estonia
    # 1918	15 Feb	1 Mar
    first_gregorian_date:
        year: 1918
        month: 3
        day: 1
    last_julian_date:
        year: 1918
        month: 2
        day: 15   

Q32:
    code: LUX
    description: Luxembourg
    # Duchy of Luxemburg	1582	20 Dec	31 Dec	
    first_gregorian_date:
        year: 1582
        month: 12
        day: 31
    last_julian_date:
        year: 1582
        month: 12
        day: 20   

Q205662:
    description: Tokugawa shogunate
    no_julian_calendar: True

Q28179:
    description: Joseon
    no_julian_calendar: True

Q215:
    code: SVN
    description: Slovenia
    # Duchy of Carniola	1583	4 Oct	15 Oct
    # Duchy of Styria	1583	11 Dec	22 Dec
    first_gregorian_date:
        year: 1583
        month: 10
        day: 15
    last_julian_date:
        year: 1583
        month: 12
        day: 11   


Q28025:
    description: Ryukyu Kingdom
    no_julian_calendar: True

Q161885:
    description: Kingdom of Great Britain
    use: GBR

Q45670:
    description: Kingdom of Portugal
    use: PRT

Q34266:
    description: Russian Empire
    use: RUS

Q801:
    code: ISR
    description: Israel
    no_julian_calendar: true

Q33946:
    code: CSK
    description: Czechoslovakia
    # Bohemia	1584	6 Jan	17 Jan			
    # Moravia	1584	15 Oct	26 Oct	
    # Silesia	1584	6 Jan	17 Jan
    first_gregorian_date:
        year: 1584
        month: 1
        day: 17
    last_julian_date:
        year: 1584
        month: 10
        day: 15
Q924:
    code: TZA
    description: Tanzania
    no_julian_calendar: true

Q129286:
    description: British Raj
    use: IND

Q884:
    code: KOR
    description: South Korea
    # Joseon	1895	16 "11th month"	1 Jan (1896)
    no_julian_calendar: true
    first_gregorian_date:
        year: 1896
        month: 1
        day: 1

Q188712:
    description: Empire of Japan
    use: JPN

Q29999:
    description: Kingdom of the Netherlands
    use: NLD

Q1000:
    code: GAB
    description: Gabon
    no_julian_calendar: true
    first_gregorian_date:
        year: 1885

Q227:
    code: AZE
    description: Azerbaijan
    # 1918	17 Apr	1 May	
    first_gregorian_date:
        year: 1918
        month: 5
        day: 1
    last_julian_date:
        year: 1918
        month: 4
        day: 17

Q43:
    code: TUR
    description: Turkey
    # Ottoman Empire	1917	15 Feb	1 Mar
    first_gregorian_date:
        year: 1917
        month: 3
        day: 1
    last_julian_date:
        year: 1917
        month: 2
        day: 15

Q13426199:
    description: Republic of China
    use: CHN

Q1775277:
    description: Dominion of India
    use: IND

Q211:
    code: LVA
    description: Latvia
    # Courland	1915	11 May	25 May	
    # Livland	1915	22 Aug	5 Sept
    first_gregorian_date:
        year: 1915
        month: 5
        day: 25
    last_julian_date:
        year: 1915
        month: 8
        day: 22
Q221:
    code: MKD
    description: North Macedonia
    # Yugoslavia	1919	14 Jan	28 Jan
    first_gregorian_date:
        year: 1919
        month: 1
        day: 28
    last_julian_date:
        year: 1919
        month: 1
        day: 14
Q1033:
    code: NGA
    description: Nigeria
    # 1752 - British Empire
    no_julian_calendar: true
    first_gregorian_date:
        year: 1752

Q219060:
    code: PSE
    description: State of Palestine
    no_julian_calendar: true

Q49683:
    code: 
    description: Grand Duchy of Lithuania
    # Grand Duchy of Lithuania	1585	21 Dec	1 Jan (1586)
    first_gregorian_date:
        year: 1586
        month: 1
        day: 1
    last_julian_date:
        year: 1585
        month: 12
        day: 21

Q266923:
    description: Kingdom of Mysore
    use: IND

Q822:
    code: LBN
    description: Lebanon
    no_julian_calendar: true
    first_gregorian_date:
        year: 1920

Q241:
    code: CUB
    description: Cuba
    # Spanish Empire	1582	4 Oct	15 Oct
    last_julian_date:
        year: 1582
        month: 10
        day: 4
    first_gregorian_date:
        year: 1582
        month: 10
        day: 15

Q790:
    code: HTI
    description: Haiti
    # France	1582	9 Dec	20 Dec
    last_julian_date:
        year: 1582
        month: 12
        day: 9
    first_gregorian_date:
        year: 1582
        month: 12
        day: 20    

Q170604:
    description: New France
    # France	1582	9 Dec	20 Dec
    last_julian_date:
        year: 1582
        month: 12
        day: 9
    first_gregorian_date:
        year: 1582
        month: 12
        day: 20    

Q794:
    code: IRN
    description: Iran
    # Solar Hijri calendar
    no_julian_calendar: true  

Q750:
    code: BOL
    description: Bolivia
    # Spanish Empire	1582	4 Oct	15 Oct
    last_julian_date:
        year: 1582
        month: 10
        day: 4
    first_gregorian_date:
        year: 1582
        month: 10
        day: 15

<<<<<<< HEAD
Q17527065:
    code: 
    description: Denham Place

Q18767342:
    code: 
    description: Huis te Manpad complex

Q781:
    code: ATG
    description: Antigua and Barbuda

Q252:
    code: IDN
    description: Indonesia
=======
Q27:
    code: IRL
    description: Ireland
    # 1752	2 Sept	14 Sept
    last_julian_date:
        year: 1752
        month: 9
        day: 2
    first_gregorian_date:
        year: 1752  
        month: 9
        day: 14
>>>>>>> 2b0484b4
<|MERGE_RESOLUTION|>--- conflicted
+++ resolved
@@ -995,7 +995,6 @@
         month: 10
         day: 15
 
-<<<<<<< HEAD
 Q17527065:
     code: 
     description: Denham Place
@@ -1011,7 +1010,7 @@
 Q252:
     code: IDN
     description: Indonesia
-=======
+
 Q27:
     code: IRL
     description: Ireland
@@ -1023,5 +1022,4 @@
     first_gregorian_date:
         year: 1752  
         month: 9
-        day: 14
->>>>>>> 2b0484b4
+        day: 14